import { useState } from 'react';
import { HiBars3 } from "react-icons/hi2";
import { FaXmark } from "react-icons/fa6";

const Navbar = () => {
  const [mobileMenuOpen, setMobileMenuOpen] = useState(false);

  const navItems = [
    { name: 'Product', href: '#features' },
    { name: 'Solutions', href: '#solutions' },
    { name: 'Pricing', href: '#pricing' },
<<<<<<< HEAD
    { name: 'Security Quests', href: '/quests' },
=======
    { name: 'Resources', href: '#resources' },
    { name: 'Security Scanner', href: '/security-scanner' },
>>>>>>> 7a280760
    { name: 'Register/Login', href: '/auth' },
  ];

  return (
    <header className="w-11/12 max-w-maxContent bg-indigoDark-900 backdrop-blur-md bg-opacity-80 fixed -mt-8 z-50">
      <nav className="mx-auto flex max-w-7xl items-center justify-between p-6 lg:px-8" aria-label="Global">
        <div className="flex lg:flex-1">
          <a href="/" className="-m-1.5 p-1.5">
            <span className="sr-only">CodeShield</span>
            <div className="flex items-center">
              <div className="w-8 h-8 rounded-full bg-gradient-to-r from-neonPurple-500 to-neonBlue-500 flex items-center justify-center">
                <svg xmlns="http://www.w3.org/2000/svg" viewBox="0 0 24 24" fill="currentColor" className="w-5 h-5 text-white">
                  <path fillRule="evenodd" d="M12.516 2.17a.75.75 0 00-1.032 0 11.209 11.209 0 01-7.877 3.08.75.75 0 00-.722.515A12.74 12.74 0 002.25 9.75c0 5.942 4.064 10.933 9.563 12.348a.749.749 0 00.374 0c5.499-1.415 9.563-6.406 9.563-12.348 0-1.39-.223-2.73-.635-3.985a.75.75 0 00-.722-.516l-.143.001c-2.996 0-5.717-1.17-7.734-3.08zm3.094 8.016a.75.75 0 10-1.22-.872l-3.236 4.53L9.53 12.22a.75.75 0 00-1.06 1.06l2.25 2.25a.75.75 0 001.14-.094l3.75-5.25z" clipRule="evenodd" />
                </svg>
              </div>
              <span className="ml-2 text-white  font-bold text-xl">CodeShield</span>
            </div>
          </a>
        </div>

        <div className="flex lg:hidden">
          <button
            type="button"
            className="-m-2.5 inline-flex items-center justify-center rounded-md p-2.5 text-gray-400"
            onClick={() => setMobileMenuOpen(true)}
          >
            <span className="sr-only">Open main menu</span>
            <HiBars3 className="h-6 w-6" aria-hidden="true" />
          </button>
        </div>

        <div className="hidden lg:flex lg:gap-x-12">
          {navItems.map((item) => (
            <a
              key={item.name}
              href={item.href}
              className="text-sm  font-semibold leading-6 text-gray-300 hover:text-white transition-colors duration-200"
            >
              {item.name}
            </a>
          ))}
        </div>

        <div className="hidden lg:flex lg:flex-1 lg:justify-end">
          <a
            href="#"
            className="rounded-md bg-gradient-to-r from-neonPurple-500 to-neonBlue-500 px-4 py-2 text-sm font-semibold text-white shadow-sm hover:opacity-90 focus-visible:outline focus-visible:outline-2 focus-visible:outline-offset-2 focus-visible:outline-indigo-600 transition-opacity duration-200"
          >
            Get Started
          </a>
        </div>
      </nav>

      {/* Mobile menu */}
      <div className={`lg:hidden ${mobileMenuOpen ? 'block' : 'hidden'}`} role="dialog" aria-modal="true">
        <div className="fixed inset-0 z-50" />
        <div className="fixed inset-y-0 right-0 z-50 w-full overflow-y-auto bg-indigoDark-900 px-6 py-6 sm:max-w-sm sm:ring-1 sm:ring-gray-900/10">
          <div className="flex items-center justify-between">
            <a href="#" className="-m-1.5 p-1.5">
              <span className="sr-only">CodeShield</span>
              <div className="flex items-center">
                <div className="w-8 h-8 rounded-full bg-gradient-to-r from-neonPurple-500 to-neonBlue-500 flex items-center justify-center">
                  <svg xmlns="http://www.w3.org/2000/svg" viewBox="0 0 24 24" fill="currentColor" className="w-5 h-5 text-white">
                    <path fillRule="evenodd" d="M12.516 2.17a.75.75 0 00-1.032 0 11.209 11.209 0 01-7.877 3.08.75.75 0 00-.722.515A12.74 12.74 0 002.25 9.75c0 5.942 4.064 10.933 9.563 12.348a.749.749 0 00.374 0c5.499-1.415 9.563-6.406 9.563-12.348 0-1.39-.223-2.73-.635-3.985a.75.75 0 00-.722-.516l-.143.001c-2.996 0-5.717-1.17-7.734-3.08zm3.094 8.016a.75.75 0 10-1.22-.872l-3.236 4.53L9.53 12.22a.75.75 0 00-1.06 1.06l2.25 2.25a.75.75 0 001.14-.094l3.75-5.25z" clipRule="evenodd" />
                  </svg>
                </div>
                <span className="ml-2 text-white  font-bold text-xl">CodeShield</span>
              </div>
            </a>
            <button
              type="button"
              className="-m-2.5 rounded-md p-2.5 text-gray-400"
              onClick={() => setMobileMenuOpen(false)}
            >
              <span className="sr-only">Close menu</span>
              <FaXmark className="h-6 w-6" aria-hidden="true" />
            </button>
          </div>
          <div className="mt-6 flow-root">
            <div className="-my-6 divide-y divide-gray-500/10">
              <div className="space-y-2 py-6">
                {navItems.map((item) => (
                  <a
                    key={item.name}
                    href={item.href}
                    className="-mx-3 block rounded-lg px-3 py-2 text-base font-semibold leading-7 text-gray-300 hover:bg-indigoDark-800"
                    onClick={() => setMobileMenuOpen(false)}
                  >
                    {item.name}
                  </a>
                ))}
              </div>
              <div className="py-6">
                <a
                  href="#"
                  className="-mx-3 block rounded-lg px-3 py-2.5 text-base font-semibold leading-7 text-white bg-gradient-to-r from-neonPurple-500 to-neonBlue-500"
                >
                  Get Started
                </a>
              </div>
            </div>
          </div>
        </div>
      </div>
    </header>
  );
};

export default Navbar;<|MERGE_RESOLUTION|>--- conflicted
+++ resolved
@@ -9,12 +9,9 @@
     { name: 'Product', href: '#features' },
     { name: 'Solutions', href: '#solutions' },
     { name: 'Pricing', href: '#pricing' },
-<<<<<<< HEAD
     { name: 'Security Quests', href: '/quests' },
-=======
     { name: 'Resources', href: '#resources' },
     { name: 'Security Scanner', href: '/security-scanner' },
->>>>>>> 7a280760
     { name: 'Register/Login', href: '/auth' },
   ];
 
