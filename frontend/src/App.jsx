import { Route, Routes, useLocation } from 'react-router-dom';
import './App.css';
import Navbar from './components/Navbar';
import HomePage from './pages/HomePage';
import Dashboard from './pages/Dashboard';
import AuthPage from './pages/AuthPage';
import SecurityScanner from './pages/SecurityScanner';
import { AuthProvider } from './context/AuthContext';
import QuestsPage from './pages/QuestPage';
import QuestChallenge from './components/quests/QuestChallenge';

function App() {
  const location = useLocation();
  const showNavbar = !location.pathname.includes('/security-scanner');

  return (
    <AuthProvider>
      <div className="w-full min-h-screen flex flex-col items-center justify-center">
        {showNavbar && <Navbar />}
        <Routes>
          <Route path="/" element={<HomePage />} />
          <Route path="/auth" element={<AuthPage />} />
          <Route path="/dashboard" element={<Dashboard />} />
<<<<<<< HEAD
          <Route path="/quests" element={<QuestsPage />} />
          <Route path="/quests/:id" element={<QuestChallenge />} />
=======
          <Route path="/security-scanner" element={<SecurityScanner />} />
>>>>>>> 7a280760
          {/* 
          <Route path="/leaderboard" element={<Leaderboard />} /> 
          */}
        </Routes>
      </div>
    </AuthProvider>
  );
}

export default App;<|MERGE_RESOLUTION|>--- conflicted
+++ resolved
@@ -21,12 +21,9 @@
           <Route path="/" element={<HomePage />} />
           <Route path="/auth" element={<AuthPage />} />
           <Route path="/dashboard" element={<Dashboard />} />
-<<<<<<< HEAD
           <Route path="/quests" element={<QuestsPage />} />
           <Route path="/quests/:id" element={<QuestChallenge />} />
-=======
           <Route path="/security-scanner" element={<SecurityScanner />} />
->>>>>>> 7a280760
           {/* 
           <Route path="/leaderboard" element={<Leaderboard />} /> 
           */}
